--- conflicted
+++ resolved
@@ -1,11 +1,7 @@
 <div class="col-xs-12 col-sm-3 col-sm-push-8 site__aside">
   <aside>
-<<<<<<< HEAD
-    <p>I'm Kris, a Ruby developer and father based in Leeds.  </p>
-=======
     <img src='/images/profile.jpg' class="site__aside__image"/>
     <p>I'm Kris, a Ruby on Rails dev and father based in Leeds.</p>
     <p>I am currently the lead developer at <a href="http://direct.matalan.co.uk">Matalan Direct</a> and offer my services to Charities and Non-Profits through <a href="http://affinity-tech.com">affinity tech.</a></p>
->>>>>>> f2afafde
   </aside>
 </div>