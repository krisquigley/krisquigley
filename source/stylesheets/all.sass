p
  font-size: 1.6rem

h1 
  font-size: 4.5rem

h2
  font-size: 3.5rem
  margin-top: 0

h3
  margin-top: 5rem
  font-size: 2.5rem
  margin-bottom: 1.5rem

h4
  font-size: 2.2rem

p > img
  width: 100%

.blog
  &__index
    &__heading
      margin-top: 0
      line-height: 1.3

    &__date
      font-weight: 300
      font-size: 1.5rem

    &__intro
      margin-bottom: 3rem

  &__article
    &__header
      margin-bottom: 8rem

      &__date
        text-transform: uppercase

      &__heading
        margin-bottom: 0

    &__subheading
      font-style: italic
      font-weight: 300
      font-size: 2rem
    
    &__intro
      font-weight: 300
      margin-top: 1.5rem

    &__index
      &__heading
        margin-top: 0
    p
      text-align: justify  
          
      &:first-child:first-letter
        float: left
        color: #2196f3
        font-size: 10rem
        line-height: 8.7rem
        padding-right: 1rem
        font-family: Georgia
        padding-bottom: 0

.site
  &__heading
    margin-top: 5.5rem 
    text-align: center
    text-transform: capitalize
    font-family: 'great_vibesregular'
    font-size: 7rem

  &__aside
    margin-bottom: 5rem
    font-weight: 300

    &__image
      width: 80%
      margin-left: 5%
      border-radius: 50%
      margin-bottom: 2rem
      padding: 2px
      border: 1px solid #ddd


  &__rule
<<<<<<< HEAD
    margin: 6rem auto 8rem auto
    width: 35%
=======
    margin: 6rem 0 8rem 0 
>>>>>>> f2afafde

  &__footer
    margin: 3.5rem 0
    text-align: center<|MERGE_RESOLUTION|>--- conflicted
+++ resolved
@@ -88,12 +88,7 @@
 
 
   &__rule
-<<<<<<< HEAD
-    margin: 6rem auto 8rem auto
-    width: 35%
-=======
     margin: 6rem 0 8rem 0 
->>>>>>> f2afafde
 
   &__footer
     margin: 3.5rem 0
